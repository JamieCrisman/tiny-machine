--- conflicted
+++ resolved
@@ -1,21 +1,13 @@
 use std::{
     collections::HashMap,
-<<<<<<< HEAD
     env::{self},
-=======
-    env,
->>>>>>> b423b4df
     fmt::Display,
     fs,
     time::{Duration, Instant},
 };
 
-<<<<<<< HEAD
-use compiler::{Compiler};
-=======
 
 use compiler::Compiler;
->>>>>>> b423b4df
 use game_loop::{game_loop, Time, TimeTrait};
 use parser::{lexer::Lexer, Parser};
 use pixels::{Pixels, SurfaceTexture};
